use schemars::JsonSchema;
use serde::{Deserialize, Serialize};

#[derive(Serialize, Deserialize, Clone, Debug, PartialEq, JsonSchema)]
pub struct InstantiateMsg {
    pub owner: String,
    pub distribution_contract: String, // collected rewards receiver
    pub terraswap_factory: String,
    pub mirror_token: String,
    pub base_denom: String,
    // aUST params
    pub aust_token: String,
    pub anchor_market: String,
    // bLuna params
    pub bluna_token: String,
<<<<<<< HEAD
    pub bluna_swap_denom: String,
=======
    // Lunax params
    pub lunax_token: String,
>>>>>>> 70253e21
    // when set, use this address instead of querying from terraswap
    pub mir_ust_pair: Option<String>,
}

#[derive(Serialize, Deserialize, Clone, Debug, PartialEq, JsonSchema)]
#[serde(rename_all = "snake_case")]
#[allow(clippy::large_enum_variant)]
pub enum ExecuteMsg {
    UpdateConfig {
        owner: Option<String>,
        distribution_contract: Option<String>,
        terraswap_factory: Option<String>,
        mirror_token: Option<String>,
        base_denom: Option<String>,
        aust_token: Option<String>,
        anchor_market: Option<String>,
        bluna_token: Option<String>,
<<<<<<< HEAD
        bluna_swap_denom: Option<String>,
        mir_ust_pair: Option<String>,
=======
        mir_ust_pair: Option<String>,
        lunax_token: Option<String>,
>>>>>>> 70253e21
    },
    Convert {
        asset_token: String,
    },
    Distribute {},
    /// Internal operation to swap Luna for UST
    LunaSwapHook {},
}

#[derive(Serialize, Deserialize, Clone, Debug, PartialEq, JsonSchema)]
#[serde(rename_all = "snake_case")]
pub enum QueryMsg {
    Config {},
}

#[derive(Serialize, Deserialize, Clone, Debug, PartialEq, JsonSchema)]
#[serde(rename_all = "snake_case")]
pub enum MoneyMarketCw20HookMsg {
    /// Return stable coins to a user
    /// according to exchange rate
    RedeemStable {},
}

// We define a custom struct for each query response
#[derive(Serialize, Deserialize, Clone, Debug, PartialEq, JsonSchema)]
pub struct ConfigResponse {
    pub owner: String,
    pub distribution_contract: String, // collected rewards receiver
    pub terraswap_factory: String,
    pub mirror_token: String,
    pub base_denom: String,
    pub aust_token: String,
    pub anchor_market: String,
    pub bluna_token: String,
<<<<<<< HEAD
    pub bluna_swap_denom: String,
=======
    pub lunax_token: String,
>>>>>>> 70253e21
    pub mir_ust_pair: Option<String>,
}

#[derive(Serialize, Deserialize, Clone, Debug, PartialEq, JsonSchema)]
pub struct MigrateMsg {
<<<<<<< HEAD
    pub mir_ust_pair: String,
=======
    pub lunax_token: String,
>>>>>>> 70253e21
}<|MERGE_RESOLUTION|>--- conflicted
+++ resolved
@@ -13,12 +13,8 @@
     pub anchor_market: String,
     // bLuna params
     pub bluna_token: String,
-<<<<<<< HEAD
-    pub bluna_swap_denom: String,
-=======
     // Lunax params
     pub lunax_token: String,
->>>>>>> 70253e21
     // when set, use this address instead of querying from terraswap
     pub mir_ust_pair: Option<String>,
 }
@@ -36,13 +32,8 @@
         aust_token: Option<String>,
         anchor_market: Option<String>,
         bluna_token: Option<String>,
-<<<<<<< HEAD
-        bluna_swap_denom: Option<String>,
-        mir_ust_pair: Option<String>,
-=======
         mir_ust_pair: Option<String>,
         lunax_token: Option<String>,
->>>>>>> 70253e21
     },
     Convert {
         asset_token: String,
@@ -77,19 +68,11 @@
     pub aust_token: String,
     pub anchor_market: String,
     pub bluna_token: String,
-<<<<<<< HEAD
-    pub bluna_swap_denom: String,
-=======
     pub lunax_token: String,
->>>>>>> 70253e21
     pub mir_ust_pair: Option<String>,
 }
 
 #[derive(Serialize, Deserialize, Clone, Debug, PartialEq, JsonSchema)]
 pub struct MigrateMsg {
-<<<<<<< HEAD
-    pub mir_ust_pair: String,
-=======
     pub lunax_token: String,
->>>>>>> 70253e21
 }