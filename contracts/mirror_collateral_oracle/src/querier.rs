--- conflicted
+++ resolved
@@ -2,12 +2,8 @@
 use crate::state::Config;
 use cosmwasm_bignumber::{Decimal256, Uint256};
 use cosmwasm_std::{
-<<<<<<< HEAD
-    to_binary, Decimal, Deps, Env, QuerierWrapper, QueryRequest, StdError, StdResult, WasmQuery,
-=======
-    to_binary, Addr, Decimal, Deps, QuerierWrapper, QueryRequest, StdError, StdResult, Timestamp,
-    Uint128, WasmQuery,
->>>>>>> 70253e21
+    to_binary, Addr, Decimal, Deps, Env, QuerierWrapper, QueryRequest, StdError, StdResult,
+    Timestamp, Uint128, WasmQuery,
 };
 use mirror_protocol::collateral_oracle::SourceType;
 use serde::{Deserialize, Serialize};
@@ -130,11 +126,7 @@
                 deps.querier.query(&QueryRequest::Wasm(WasmQuery::Smart {
                     contract_addr: anchor_market_addr.to_string(),
                     msg: to_binary(&SourceQueryMsg::EpochState {
-<<<<<<< HEAD
                         block_height: Some(env.block.height),
-=======
-                        block_height,
->>>>>>> 70253e21
                         distributed_interest: None,
                     })
                     .unwrap(),
