--- conflicted
+++ resolved
@@ -544,12 +544,8 @@
 }
 
 #[cfg_attr(not(feature = "library"), entry_point)]
-<<<<<<< HEAD
-pub fn migrate(deps: DepsMut, _env: Env, _msg: MigrateMsg) -> StdResult<Response> {
+pub fn migrate(deps: DepsMut, _env: Env, _msg: Empty) -> StdResult<Response> {
     migrate_asset_configs(deps.storage)?;
 
-=======
-pub fn migrate(_deps: DepsMut, _env: Env, _msg: Empty) -> StdResult<Response> {
->>>>>>> 70253e21
     Ok(Response::default())
 }