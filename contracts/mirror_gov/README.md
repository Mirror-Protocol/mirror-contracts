--- conflicted
+++ resolved
@@ -3,24 +3,6 @@
 This is a simple voting contract. It creates a contract to manage token weighted polls,
 where voters deposit predefined gov cw20 tokens in order to vote.
 
-<<<<<<< HEAD
-## Configs
-| Name             | Description                                                          |
-| ---------------- | -------------------------------------------------------------------- |
-| mirror_token     | Mirror token contract address                                        |
-| quorum           | The minium percentage of participation required to pass the poll     |
-| threshold        | The minimum percentage of yes vote required to pass the poll         |
-| voting_period    | The number of block the poll should be in voting state               |
-| effetive_delay   | The number of block it takes for the polls to actually be reflected. |
-| proposal_deposit | The minium deposit token to register proposal                        |
-
-
-## Handle Messages
-### Create Poll & End Poll
-Anyone can create a poll with predefined `config.deposit` amount of tokens. After the voting period is over, anyone can close the poll. If the quorum is satisfied, the deposit will be returned to the creator, and if not, the deposit will not be returned. The non-refundable deposit is distributed to the staking pool so that all users share it.
-
-A user need to send `Cw20HandleMsg::Send{Cw20HookMsg::CreatePoll}` to mirror token contract.
-=======
 ## Table of Contents <!-- omit in toc -->
 
 - [Config](#config)
@@ -50,7 +32,6 @@
 | proposal_deposit | The minium deposit token to register proposal                    |
 
 ## InitMsg
->>>>>>> 0f5d4e69
 
 ```rust
 #[derive(Serialize, Deserialize, Clone, Debug, PartialEq, JsonSchema)]
@@ -99,26 +80,7 @@
 }
 ```
 
-<<<<<<< HEAD
-### Execute Poll
-
-There is some time window for the polls to actually be reflected. Anyone can execute this operation to reflect the poll result after `config.effective_delay` of blocks has passed.
-
-```rust
-pub enum HandleMsg {
-    ExecutePoll {
-        poll_id: u64,
-    }
-}
-```
-
-### Staking
-Users can stake their mirror token to receive staking incomes, which are collected from the uniswap, or to cast vote on the polls. 
-
-A user need to send `Cw20HandleMsg::Send{Cw20HookMsg::StakeVotingTokens}` to mirror token contract.
-=======
 **Cw20ReceiveMsg** definition:
->>>>>>> 0f5d4e69
 
 ```rust
 /// Cw20ReceiveMsg should be de/serialized under `Receive()` variant in a HandleMsg
