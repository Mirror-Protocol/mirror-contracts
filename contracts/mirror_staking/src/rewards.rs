use cosmwasm_std::{
    attr, to_binary, Addr, Api, CanonicalAddr, CosmosMsg, Decimal, Deps, DepsMut, Env, MessageInfo,
    Order, Response, StdError, StdResult, Storage, Uint128, WasmMsg,
};

use crate::querier::{compute_premium_rate, compute_short_reward_weight};
use crate::state::{
    read_config, read_is_migrated, read_pool_info, rewards_read, rewards_store, store_pool_info,
    Config, PoolInfo, RewardInfo,
};
use mirror_protocol::staking::{RewardInfoResponse, RewardInfoResponseItem};

use cw20::Cw20ExecuteMsg;

pub fn adjust_premium(deps: DepsMut, env: Env, asset_tokens: Vec<String>) -> StdResult<Response> {
    let config: Config = read_config(deps.storage)?;
    let oracle_contract = deps.api.addr_humanize(&config.oracle_contract)?;
    let terraswap_factory = deps.api.addr_humanize(&config.terraswap_factory)?;
    let short_reward_contract = deps.api.addr_humanize(&config.short_reward_contract)?;
    for asset_token in asset_tokens.iter() {
        let asset_token_raw = deps.api.addr_canonicalize(asset_token)?;
        let pool_info: PoolInfo = read_pool_info(deps.storage, &asset_token_raw)?;
        if env.block.time.seconds()
            < pool_info.premium_updated_time + config.premium_min_update_interval
        {
            return Err(StdError::generic_err(
                "cannot adjust premium before premium_min_update_interval passed",
            ));
        }

        let asset_token_addr = deps.api.addr_validate(asset_token)?;

        let (premium_rate, no_price_feed) = compute_premium_rate(
            deps.as_ref(),
            oracle_contract.clone(),
            terraswap_factory.clone(),
            asset_token_addr,
            config.base_denom.to_string(),
        )?;

        // if asset does not have price feed, set short reward weight directly to zero
        let short_reward_weight = if no_price_feed {
            Decimal::zero()
        } else {
            compute_short_reward_weight(&deps.querier, short_reward_contract.clone(), premium_rate)?
        };

        store_pool_info(
            deps.storage,
            &asset_token_raw,
            &PoolInfo {
                premium_rate,
                short_reward_weight,
                premium_updated_time: env.block.time.seconds(),
                ..pool_info
            },
        )?;
    }

    Ok(Response::new().add_attributes(vec![attr("action", "premium_adjustment")]))
}

// deposit_reward must be from reward token contract
pub fn deposit_reward(
    deps: DepsMut,
    rewards: Vec<(String, Uint128)>,
    rewards_amount: Uint128,
) -> StdResult<Response> {
    for (asset_token, amount) in rewards.iter() {
        let asset_token_raw: CanonicalAddr = deps.api.addr_canonicalize(asset_token)?;
        let mut pool_info: PoolInfo = read_pool_info(deps.storage, &asset_token_raw)?;

        // Decimal::from_ratio(1, 5).mul()
        // erf(pool_info.premium_rate.0)
        // 3.0f64
        let total_reward = *amount;
        let mut short_reward = total_reward * pool_info.short_reward_weight;
        let mut normal_reward = total_reward.checked_sub(short_reward).unwrap();

        if pool_info.total_bond_amount.is_zero() {
            pool_info.pending_reward += normal_reward;
        } else {
            normal_reward += pool_info.pending_reward;
            let normal_reward_per_bond =
                Decimal::from_ratio(normal_reward, pool_info.total_bond_amount);
            pool_info.reward_index = pool_info.reward_index + normal_reward_per_bond;
            pool_info.pending_reward = Uint128::zero();
        }

        if pool_info.total_short_amount.is_zero() {
            pool_info.short_pending_reward += short_reward;
        } else {
            short_reward += pool_info.short_pending_reward;
            let short_reward_per_bond =
                Decimal::from_ratio(short_reward, pool_info.total_short_amount);
            pool_info.short_reward_index = pool_info.short_reward_index + short_reward_per_bond;
            pool_info.short_pending_reward = Uint128::zero();
        }

        store_pool_info(deps.storage, &asset_token_raw, &pool_info)?;
    }

    Ok(Response::new().add_attributes(vec![
        attr("action", "deposit_reward"),
        attr("rewards_amount", rewards_amount.to_string()),
    ]))
}

// withdraw all rewards or single reward depending on asset_token
pub fn withdraw_reward(
    deps: DepsMut,
    info: MessageInfo,
    asset_token: Option<Addr>,
) -> StdResult<Response> {
    let staker_addr = deps.api.addr_canonicalize(info.sender.as_str())?;
    let asset_token = asset_token.map(|a| deps.api.addr_canonicalize(a.as_str()).unwrap());
    let normal_reward = _withdraw_reward(deps.storage, &staker_addr, &asset_token, false)?;
    let short_reward = _withdraw_reward(deps.storage, &staker_addr, &asset_token, true)?;

    let amount = normal_reward + short_reward;
    let config: Config = read_config(deps.storage)?;
    Ok(Response::new()
        .add_message(CosmosMsg::Wasm(WasmMsg::Execute {
            contract_addr: deps.api.addr_humanize(&config.mirror_token)?.to_string(),
            msg: to_binary(&Cw20ExecuteMsg::Transfer {
                recipient: info.sender.to_string(),
                amount,
            })?,
            funds: vec![],
        }))
        .add_attributes(vec![
            attr("action", "withdraw"),
            attr("amount", amount.to_string()),
        ]))
}

fn _withdraw_reward(
    storage: &mut dyn Storage,
    staker_addr: &CanonicalAddr,
    asset_token: &Option<CanonicalAddr>,
    is_short: bool,
) -> StdResult<Uint128> {
    let rewards_bucket = rewards_read(storage, staker_addr, is_short);

    // single reward withdraw
    let reward_pairs: Vec<(CanonicalAddr, RewardInfo)> = if let Some(asset_token) = asset_token {
        let reward_info = rewards_bucket.may_load(asset_token.as_slice())?;
        if let Some(reward_info) = reward_info {
            vec![(asset_token.clone(), reward_info)]
        } else {
            vec![]
        }
    } else {
        rewards_bucket
            .range(None, None, Order::Ascending)
            .map(|item| {
                let (k, v) = item?;
                Ok((CanonicalAddr::from(k), v))
            })
            .collect::<StdResult<Vec<(CanonicalAddr, RewardInfo)>>>()?
    };

    let mut amount: Uint128 = Uint128::zero();
    for reward_pair in reward_pairs {
        let (asset_token_raw, mut reward_info) = reward_pair;
        let pool_info: PoolInfo = read_pool_info(storage, &asset_token_raw)?;

        // Withdraw reward to pending reward
        // if the lp token was migrated, and the user did not close their position yet, cap the reward at the snapshot
        let pool_index = if is_short {
            pool_info.short_reward_index
        } else if pool_info.migration_params.is_some()
            && !read_is_migrated(storage, &asset_token_raw, staker_addr)
        {
            pool_info.migration_params.unwrap().index_snapshot
        } else {
            pool_info.reward_index
        };

        before_share_change(pool_index, &mut reward_info)?;

        amount += reward_info.pending_reward;
        reward_info.pending_reward = Uint128::zero();

        // Update rewards info
        if reward_info.bond_amount.is_zero() {
            rewards_store(storage, staker_addr, is_short).remove(asset_token_raw.as_slice());
        } else {
            rewards_store(storage, staker_addr, is_short)
                .save(asset_token_raw.as_slice(), &reward_info)?;
        }
    }

    Ok(amount)
}

// withdraw reward to pending reward
pub fn before_share_change(pool_index: Decimal, reward_info: &mut RewardInfo) -> StdResult<()> {
    let pending_reward = (reward_info.bond_amount * pool_index)
        .checked_sub(reward_info.bond_amount * reward_info.index)?;

    reward_info.index = pool_index;
    reward_info.pending_reward += pending_reward;
    Ok(())
}

pub fn query_reward_info(
    deps: Deps,
    staker_addr: String,
    asset_token: Option<String>,
) -> StdResult<RewardInfoResponse> {
    let staker_addr_raw = deps.api.addr_canonicalize(staker_addr.as_str())?;

    let reward_infos: Vec<RewardInfoResponseItem> = vec![
        _read_reward_infos(
            deps.api,
            deps.storage,
            &staker_addr_raw,
            &asset_token,
            false,
        )?,
        _read_reward_infos(deps.api, deps.storage, &staker_addr_raw, &asset_token, true)?,
    ]
    .concat();

    Ok(RewardInfoResponse {
        staker_addr,
        reward_infos,
    })
}

fn _read_reward_infos(
    api: &dyn Api,
    storage: &dyn Storage,
    staker_addr: &CanonicalAddr,
    asset_token: &Option<String>,
    is_short: bool,
) -> StdResult<Vec<RewardInfoResponseItem>> {
    let rewards_bucket = rewards_read(storage, staker_addr, is_short);
    let reward_infos: Vec<RewardInfoResponseItem> = if let Some(asset_token) = asset_token {
        let asset_token_raw = api.addr_canonicalize(asset_token.as_str())?;

<<<<<<< HEAD
        reward_infos =
            if let Some(mut reward_info) = rewards_bucket.may_load(asset_token_raw.as_slice())? {
                let pool_info = read_pool_info(storage, &asset_token_raw)?;

                let (pool_index, should_migrate) = if is_short {
                    (pool_info.short_reward_index, None)
                } else if pool_info.migration_params.is_some()
                    && !read_is_migrated(storage, &asset_token_raw, staker_addr)
                {
                    (
                        pool_info.migration_params.unwrap().index_snapshot,
                        Some(true),
                    )
                } else {
                    (pool_info.reward_index, None)
                };

                before_share_change(pool_index, &mut reward_info)?;

                vec![RewardInfoResponseItem {
                    asset_token: asset_token.clone(),
                    bond_amount: reward_info.bond_amount,
                    pending_reward: reward_info.pending_reward,
                    is_short,
                    should_migrate,
                }]
=======
        if let Some(mut reward_info) = rewards_bucket.may_load(asset_token_raw.as_slice())? {
            let pool_info = read_pool_info(storage, &asset_token_raw)?;

            let (pool_index, should_migrate) = if is_short {
                (pool_info.short_reward_index, None)
            } else if pool_info.migration_params.is_some()
                && !read_is_migrated(storage, &asset_token_raw, staker_addr)
            {
                (
                    pool_info.migration_params.unwrap().index_snapshot,
                    Some(true),
                )
>>>>>>> 70253e21
            } else {
                (pool_info.reward_index, None)
            };

            before_share_change(pool_index, &mut reward_info)?;

            vec![RewardInfoResponseItem {
                asset_token: asset_token.clone(),
                bond_amount: reward_info.bond_amount,
                pending_reward: reward_info.pending_reward,
                is_short,
                should_migrate,
            }]
        } else {
            vec![]
        }
    } else {
        rewards_bucket
            .range(None, None, Order::Ascending)
            .map(|item| {
                let (k, v) = item?;
                let asset_token_raw = CanonicalAddr::from(k);
                let mut reward_info = v;

                let pool_info = read_pool_info(storage, &asset_token_raw)?;
                let (pool_index, should_migrate) = if is_short {
                    (pool_info.short_reward_index, None)
                } else if pool_info.migration_params.is_some()
                    && !read_is_migrated(storage, &asset_token_raw, staker_addr)
                {
                    (
                        pool_info.migration_params.unwrap().index_snapshot,
                        Some(true),
                    )
                } else {
                    (pool_info.reward_index, None)
                };

                before_share_change(pool_index, &mut reward_info)?;

                Ok(RewardInfoResponseItem {
                    asset_token: api.addr_humanize(&asset_token_raw)?.to_string(),
                    bond_amount: reward_info.bond_amount,
                    pending_reward: reward_info.pending_reward,
                    is_short,
                    should_migrate,
                })
            })
            .collect::<StdResult<Vec<RewardInfoResponseItem>>>()?
    };

    Ok(reward_infos)
}<|MERGE_RESOLUTION|>--- conflicted
+++ resolved
@@ -240,34 +240,6 @@
     let reward_infos: Vec<RewardInfoResponseItem> = if let Some(asset_token) = asset_token {
         let asset_token_raw = api.addr_canonicalize(asset_token.as_str())?;
 
-<<<<<<< HEAD
-        reward_infos =
-            if let Some(mut reward_info) = rewards_bucket.may_load(asset_token_raw.as_slice())? {
-                let pool_info = read_pool_info(storage, &asset_token_raw)?;
-
-                let (pool_index, should_migrate) = if is_short {
-                    (pool_info.short_reward_index, None)
-                } else if pool_info.migration_params.is_some()
-                    && !read_is_migrated(storage, &asset_token_raw, staker_addr)
-                {
-                    (
-                        pool_info.migration_params.unwrap().index_snapshot,
-                        Some(true),
-                    )
-                } else {
-                    (pool_info.reward_index, None)
-                };
-
-                before_share_change(pool_index, &mut reward_info)?;
-
-                vec![RewardInfoResponseItem {
-                    asset_token: asset_token.clone(),
-                    bond_amount: reward_info.bond_amount,
-                    pending_reward: reward_info.pending_reward,
-                    is_short,
-                    should_migrate,
-                }]
-=======
         if let Some(mut reward_info) = rewards_bucket.may_load(asset_token_raw.as_slice())? {
             let pool_info = read_pool_info(storage, &asset_token_raw)?;
 
@@ -280,7 +252,6 @@
                     pool_info.migration_params.unwrap().index_snapshot,
                     Some(true),
                 )
->>>>>>> 70253e21
             } else {
                 (pool_info.reward_index, None)
             };
